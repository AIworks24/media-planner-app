--- conflicted
+++ resolved
@@ -1,10 +1,4 @@
 class ClaudeApiService {
-  constructor() {
-    this.baseUrl = 'https://api.anthropic.com/v1/messages';
-    this.model = 'claude-sonnet-4-20250514';
-  }
-
-  class ClaudeApiService {
   constructor() {
     // Use your Vercel domain or relative path for production
     this.baseUrl = '/api/claude';
@@ -12,7 +6,6 @@
   }
 
   async makeRequest(prompt, maxTokens = 2000) {
-<<<<<<< HEAD
     try {
       const response = await fetch(this.baseUrl, {
         method: 'POST',
@@ -29,50 +22,19 @@
         const errorData = await response.json();
         throw new Error(`API Error: ${response.status} - ${errorData.error}`);
       }
-=======
-  try {
-    const apiKey = process.env.REACT_APP_CLAUDE_API_KEY;
-    
-    if (!apiKey) {
-      throw new Error('API key not found. Please check environment variables.');
+
+      const data = await response.json();
+      let responseText = data.content[0].text;
+      
+      // Clean up any markdown formatting
+      responseText = responseText.replace(/```json\n?/g, "").replace(/```\n?/g, "").trim();
+      
+      return responseText;
+    } catch (error) {
+      console.error('Claude API Error:', error);
+      throw error;
     }
-    
-    const response = await fetch(this.baseUrl, {
-      method: 'POST',
-      headers: {
-        'Content-Type': 'application/json',
-        'x-api-key': apiKey,  // Changed from 'anthropic-version'
-        'anthropic-version': '2023-06-01',
-      },
-      body: JSON.stringify({
-        model: this.model,
-        max_tokens: maxTokens,
-        messages: [
-          { role: 'user', content: prompt }
-        ]
-      })
-    });
->>>>>>> 327329e1
-
-    if (!response.ok) {
-      const errorText = await response.text();
-      console.error('API Error Response:', errorText);
-      throw new Error(`API request failed: ${response.status} ${response.statusText}`);
-    }
-
-    const data = await response.json();
-    let responseText = data.content[0].text;
-    
-    // Clean up any markdown formatting
-    responseText = responseText.replace(/```json\n?/g, "").replace(/```\n?/g, "").trim();
-    
-    return responseText;
-  } catch (error) {
-    console.error('Claude API Error:', error);
-    throw error;
   }
-}
-
 
   async analyzeMediaData(uploadedData) {
     const prompt = `
